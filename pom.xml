<?xml version="1.0" encoding="UTF-8"?>
<!--
The MIT License (MIT)

Copyright (c) 2016- Eficode Ltd

Permission is hereby granted, free of charge, to any person obtaining a copy
of this software and associated documentation files (the "Software"), to deal
in the Software without restriction, including without limitation the rights
to use, copy, modify, merge, publish, distribute, sublicense, and/or sell
copies of the Software, and to permit persons to whom the Software is
furnished to do so, subject to the following conditions:

The above copyright notice and this permission notice shall be included in
all copies or substantial portions of the Software.

THE SOFTWARE IS PROVIDED "AS IS", WITHOUT WARRANTY OF ANY KIND, EXPRESS OR
IMPLIED, INCLUDING BUT NOT LIMITED TO THE WARRANTIES OF MERCHANTABILITY,
FITNESS FOR A PARTICULAR PURPOSE AND NONINFRINGEMENT. IN NO EVENT SHALL THE
AUTHORS OR COPYRIGHT HOLDERS BE LIABLE FOR ANY CLAIM, DAMAGES OR OTHER
LIABILITY, WHETHER IN AN ACTION OF CONTRACT, TORT OR OTHERWISE, ARISING FROM,
OUT OF OR IN CONNECTION WITH THE SOFTWARE OR THE USE OR OTHER DEALINGS IN
THE SOFTWARE.
-->
<project xmlns="http://maven.apache.org/POM/4.0.0" xmlns:xsi="http://www.w3.org/2001/XMLSchema-instance" xsi:schemaLocation="http://maven.apache.org/POM/4.0.0 http://maven.apache.org/maven-v4_0_0.xsd">
    <modelVersion>4.0.0</modelVersion>

    <parent>
        <groupId>org.jenkins-ci.plugins</groupId>
        <artifactId>plugin</artifactId>
        <version>3.42</version>
    </parent>

    <artifactId>influxdb</artifactId>
<<<<<<< HEAD
    <url>https://wiki.jenkins-ci.org/display/JENKINS/InfluxDB+Plugin</url>
    <version>1.20.5-SNAPSHOT</version>
=======
    <url>https://wiki.jenkins.io/display/JENKINS/InfluxDB+Plugin</url>
    <version>1.20.4-SNAPSHOT</version>
>>>>>>> dd8133e8
    <packaging>hpi</packaging>

    <name>InfluxDB Plugin</name>
    <description>Plugin for pushing time series data to influxdb, inspired by https://github.com/jrajala-eficode/jenkins-ci.influxdb-plugin and http://christoph-burmeister.eu/?p=2906</description>

    <scm>
        <connection>scm:git:ssh://github.com/jenkinsci/influxdb-plugin.git</connection>
        <developerConnection>scm:git:ssh://git@github.com/jenkinsci/influxdb-plugin.git</developerConnection>
        <url>https://github.com/jenkinsci/influxdb-plugin</url>
        <tag>HEAD</tag>
    </scm>

    <properties>
        <jenkins.version>2.60.3</jenkins.version>
        <spotbugs.failOnError>false</spotbugs.failOnError>
        <java.level>8</java.level>
    </properties>

    <licenses>
        <license>
            <name>MIT license</name>
            <comments>All source code is under the MIT license.</comments>
        </license>
    </licenses>

    <repositories>
        <repository>
            <id>repo.jenkins-ci.org</id>
            <url>https://repo.jenkins-ci.org/public/</url>
        </repository>
    </repositories>
    <pluginRepositories>
        <pluginRepository>
            <id>repo.jenkins-ci.org</id>
            <url>https://repo.jenkins-ci.org/public/</url>
        </pluginRepository>
    </pluginRepositories>

    <dependencyManagement>
        <dependencies>
            <dependency>
                <groupId>org.jenkins-ci.plugins</groupId>
                <artifactId>structs</artifactId>
                <version>1.10</version>
            </dependency>
            <dependency>
                <groupId>org.jenkins-ci</groupId>
                <artifactId>symbol-annotation</artifactId>
                <version>1.10</version>
            </dependency>
            <dependency>
                <groupId>org.codehaus.plexus</groupId>
                <artifactId>plexus-utils</artifactId>
                <version>1.5.12</version>
            </dependency>
            <dependency>
                <groupId>org.codehaus.plexus</groupId>
                <artifactId>plexus-container-default</artifactId>
                <version>1.0-alpha-30</version>
            </dependency>
            <dependency>
                <groupId>org.apache.maven.reporting</groupId>
                <artifactId>maven-reporting-api</artifactId>
                <version>3.0</version>
            </dependency>
            <dependency>
                <groupId>org.apache.maven.doxia</groupId>
                <artifactId>doxia-sink-api</artifactId>
                <version>1.1.2</version>
            </dependency>
        </dependencies>
    </dependencyManagement>

    <dependencies>
        <!-- Required for Jenkins 2.7 or else it will complain about com.google.common.escape.Escapers not defined -->
        <dependency>
            <groupId>com.google.guava</groupId>
            <artifactId>guava</artifactId>
            <version>15.0</version>
        </dependency>

        <dependency>
            <groupId>org.jenkins-ci.plugins</groupId>
            <artifactId>junit</artifactId>
            <version>1.2</version>
        </dependency>

        <dependency>
            <groupId>org.influxdb</groupId>
            <artifactId>influxdb-java</artifactId>
            <version>2.14</version>
        </dependency>

        <dependency>
            <groupId>junit</groupId>
            <artifactId>junit</artifactId>
            <version>4.12</version>
            <scope>test</scope>
        </dependency>

        <!-- https://mvnrepository.com/artifact/org.mockito/mockito-core -->
        <dependency>
            <groupId>org.mockito</groupId>
            <artifactId>mockito-core</artifactId>
            <version>2.8.9</version>
            <scope>test</scope>
        </dependency>

        <!-- https://mvnrepository.com/artifact/org.powermock/powermock-core -->
        <dependency>
            <groupId>org.powermock</groupId>
            <artifactId>powermock-core</artifactId>
            <version>1.7.4</version>
            <scope>test</scope>
        </dependency>

        <!-- https://mvnrepository.com/artifact/org.powermock/powermock-module-junit4 -->
        <dependency>
            <groupId>org.powermock</groupId>
            <artifactId>powermock-module-junit4</artifactId>
            <version>1.7.4</version>
            <scope>test</scope>
        </dependency>

        <!-- https://mvnrepository.com/artifact/org.powermock/powermock-api-mockito2 -->
        <dependency>
            <groupId>org.powermock</groupId>
            <artifactId>powermock-api-mockito2</artifactId>
            <version>1.7.4</version>
            <scope>test</scope>
        </dependency>

        <dependency>
            <groupId>io.jenkins</groupId>
            <artifactId>configuration-as-code</artifactId>
            <version>1.14</version>
            <scope>test</scope>
        </dependency>

        <dependency>
            <groupId>org.jenkins-ci.plugins</groupId>
            <artifactId>robot</artifactId>
            <version>1.6.0</version>
            <optional>true</optional>
        </dependency>

        <dependency>
            <groupId>org.jenkins-ci.plugins</groupId>
            <artifactId>jacoco</artifactId>
            <version>1.0.12</version>
            <optional>true</optional>
        </dependency>

        <dependency>
            <groupId>org.jenkins-ci.plugins</groupId>
            <artifactId>cobertura</artifactId>
            <version>1.12.1</version>
            <optional>true</optional>
        </dependency>

        <dependency>
            <groupId>org.jenkins-ci.plugins</groupId>
            <artifactId>performance</artifactId>
            <version>3.0</version>
            <optional>true</optional>
        </dependency>

        <dependency>
            <groupId>org.jenkins-ci.plugins</groupId>
            <artifactId>perfpublisher</artifactId>
            <version>8.05</version>
            <optional>true</optional>
        </dependency>

        <dependency>
            <groupId>org.apache.commons</groupId>
            <artifactId>commons-lang3</artifactId>
            <version>3.9</version>
        </dependency>

        <dependency>
            <groupId>org.jenkins-ci.plugins</groupId>
            <artifactId>metrics</artifactId>
            <version>3.1.2.9</version>
            <optional>true</optional>
        </dependency>

    </dependencies>

    <!-- The current maintainers of the plugin-->
    <developers>
        <developer>
            <id>aleksisimell</id>
            <name>Aleksi Simell</name>
            <email>aleksi.simell@eficode.com</email>
        </developer>
    </developers>
</project>
<|MERGE_RESOLUTION|>--- conflicted
+++ resolved
@@ -32,13 +32,8 @@
     </parent>
 
     <artifactId>influxdb</artifactId>
-<<<<<<< HEAD
     <url>https://wiki.jenkins-ci.org/display/JENKINS/InfluxDB+Plugin</url>
     <version>1.20.5-SNAPSHOT</version>
-=======
-    <url>https://wiki.jenkins.io/display/JENKINS/InfluxDB+Plugin</url>
-    <version>1.20.4-SNAPSHOT</version>
->>>>>>> dd8133e8
     <packaging>hpi</packaging>
 
     <name>InfluxDB Plugin</name>
