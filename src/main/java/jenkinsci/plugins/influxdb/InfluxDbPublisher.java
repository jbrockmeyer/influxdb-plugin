--- conflicted
+++ resolved
@@ -304,7 +304,7 @@
             throw new RuntimeException("Target was null!");
         }
 
-<<<<<<< HEAD
+        measurementName = getMeasurementNameIfNotBlankOrDefault();
         // Preparing the service
         InfluxDbPublicationService publicationService = new InfluxDbPublicationService(
                 Collections.singletonList(target),
@@ -315,15 +315,6 @@
                 currTime,
                 jenkinsEnvParameterField,
                 jenkinsEnvParameterTag, measurementName);
-=======
-        // prepare a meaningful logmessage
-        String logMessage = "[InfluxDB Plugin] Publishing data to: " + target.toString();
-
-        // write to jenkins logger
-        logger.log(Level.FINE, logMessage);
-        // write to jenkins console
-        listener.getLogger().println(logMessage);
->>>>>>> da4003be
 
         // use proxy if checked
         OkHttpClient.Builder builder = new OkHttpClient.Builder();
@@ -345,107 +336,9 @@
             builder.build();
         }
 
-<<<<<<< HEAD
         // Publishes the metrics
         publicationService.perform(build, listener);
 
-=======
-        String measurementName = getMeasurementNameIfNotBlankOrDefault();
-
-        // connect to InfluxDB
-        InfluxDB influxDB = Strings.isNullOrEmpty(target.getUsername()) ? InfluxDBFactory.connect(target.getUrl(), builder) : InfluxDBFactory.connect(target.getUrl(), target.getUsername(), target.getPassword(), builder);
-        List<Point> pointsToWrite = new ArrayList<Point>();
-
-        // finally write to InfluxDB
-        JenkinsBasePointGenerator jGen = new JenkinsBasePointGenerator(measurementRenderer, customPrefix, build, currTime, listener, jenkinsEnvParameterField, jenkinsEnvParameterTag, measurementName);
-        addPoints(pointsToWrite, jGen, listener);
-
-        CustomDataPointGenerator cdGen = new CustomDataPointGenerator(measurementRenderer, customPrefix, build, currTime, customData, customDataTags, measurementName);
-        if (cdGen.hasReport()) {
-            listener.getLogger().println("[InfluxDB Plugin] Custom data found. Writing to InfluxDB...");
-            addPoints(pointsToWrite, cdGen, listener);
-        } else {
-            logger.log(Level.FINE, "Data source empty: Custom Data");
-        }
-
-        CustomDataMapPointGenerator cdmGen = new CustomDataMapPointGenerator(measurementRenderer, customPrefix, build, currTime, customDataMap, customDataMapTags);
-        if (cdmGen.hasReport()) {
-            listener.getLogger().println("[InfluxDB Plugin] Custom data map found. Writing to InfluxDB...");
-            addPoints(pointsToWrite, cdmGen, listener);
-        } else {
-            logger.log(Level.FINE, "Data source empty: Custom Data Map");
-        }
-
-        try {
-            CoberturaPointGenerator cGen = new CoberturaPointGenerator(measurementRenderer, customPrefix, build, currTime);
-            if (cGen.hasReport()) {
-                listener.getLogger().println("[InfluxDB Plugin] Cobertura data found. Writing to InfluxDB...");
-                addPoints(pointsToWrite, cGen, listener);
-            }
-        } catch (NoClassDefFoundError ignore) {
-            logger.log(Level.FINE, "Plugin skipped: Cobertura");
-        }
-
-        try {
-            RobotFrameworkPointGenerator rfGen = new RobotFrameworkPointGenerator(measurementRenderer, customPrefix, build, currTime);
-            if (rfGen.hasReport()) {
-                listener.getLogger().println("[InfluxDB Plugin] Robot Framework data found. Writing to InfluxDB...");
-                addPoints(pointsToWrite, rfGen, listener);
-            }
-        } catch (NoClassDefFoundError ignore) {
-            logger.log(Level.FINE, "Plugin skipped: Robot Framework");
-        }
-
-        try {
-            JacocoPointGenerator jacoGen = new JacocoPointGenerator(measurementRenderer, customPrefix, build, currTime);
-            if (jacoGen.hasReport()) {
-                listener.getLogger().println("[InfluxDB Plugin] Jacoco data found. Writing to InfluxDB...");
-                addPoints(pointsToWrite, jacoGen, listener);
-            }
-        } catch (NoClassDefFoundError ignore) {
-            logger.log(Level.FINE, "Plugin skipped: JaCoCo");
-        }
-
-        try {
-            PerformancePointGenerator perfGen = new PerformancePointGenerator(measurementRenderer, customPrefix, build, currTime);
-            if (perfGen.hasReport()) {
-                listener.getLogger().println("[InfluxDB Plugin] Performance data found. Writing to InfluxDB...");
-                addPoints(pointsToWrite, perfGen, listener);
-            }
-        } catch (NoClassDefFoundError ignore) {
-            logger.log(Level.FINE, "Plugin skipped: Performance");
-        }
-
-        SonarQubePointGenerator sonarGen = new SonarQubePointGenerator(measurementRenderer, customPrefix, build, currTime, listener);
-        if (sonarGen.hasReport()) {
-            listener.getLogger().println("[InfluxDB Plugin] SonarQube data found. Writing to InfluxDB...");
-            addPoints(pointsToWrite, sonarGen, listener);
-        } else {
-            logger.log(Level.FINE, "Plugin skipped: SonarQube");
-        }
-
-
-        ChangeLogPointGenerator changeLogGen = new ChangeLogPointGenerator(measurementRenderer, customPrefix, build, currTime);
-        if (changeLogGen.hasReport()) {
-            listener.getLogger().println("[InfluxDB Plugin] Git ChangeLog data found. Writing to InfluxDB...");
-            addPoints(pointsToWrite, changeLogGen, listener);
-        } else {
-            logger.log(Level.FINE, "Data source empty: Change Log");
-        }
-
-        try {
-            PerfPublisherPointGenerator perfPublisherGen = new PerfPublisherPointGenerator(measurementRenderer, customPrefix, build, currTime);
-            if (perfPublisherGen.hasReport()) {
-                listener.getLogger().println("[InfluxDB Plugin] PerfPublisher data found. Writing to InfluxDB...");
-                addPoints(pointsToWrite, perfPublisherGen, listener);
-            }
-        } catch (NoClassDefFoundError ignore) {
-            logger.log(Level.FINE, "Plugin skipped: Performance Publisher");
-        }
-
-        writeToInflux(target, influxDB, pointsToWrite);
-        listener.getLogger().println("[InfluxDB Plugin] Completed.");
->>>>>>> da4003be
     }
 
     private long resolveTimestampForPointGenerationInNanoseconds(final Run<?, ?> build) {
