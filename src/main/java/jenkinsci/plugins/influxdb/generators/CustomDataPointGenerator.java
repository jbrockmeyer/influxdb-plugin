--- conflicted
+++ resolved
@@ -17,13 +17,8 @@
     Map<String, String> customDataTags;
 
     public CustomDataPointGenerator(MeasurementRenderer<Run<?,?>> projectNameRenderer, String customPrefix,
-<<<<<<< HEAD
-                                    Run<?, ?> build, long timestamp, Map customData, Map<String, String> customDataTags) {
+                                    Run<?, ?> build, long timestamp, Map customData, Map<String, String> customDataTags, String measurementName ) {
         super(projectNameRenderer, timestamp);
-=======
-                                    Run<?, ?> build, Map customData, Map<String, String> customDataTags, String measurementName) {
-        super(projectNameRenderer);
->>>>>>> a0f38840
         this.build = build;
         this.customPrefix = customPrefix;
         this.customData = customData;
